--- conflicted
+++ resolved
@@ -1813,13 +1813,9 @@
     ActiveEnv(Option<String>),
     Envs(Vec<SuiEnv>, Option<String>),
     SerializeTransferSui(String),
-<<<<<<< HEAD
-    ExecuteSignedTx(SuiTransactionResponse),
-    DeserializeTx(TransactionData),
-=======
     SerializePublish(String),
     ExecuteSignedTx(SuiTransactionBlockResponse),
->>>>>>> 3e372eb0
+    DeserializeTx(TransactionData),
     NewEnv(SuiEnv),
 }
 
